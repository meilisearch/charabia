[package]
name = "charabia"
version = "0.6.0"
license = "MIT"
authors = ["Many <many@meilisearch.com>"]
edition = "2021"
description = "A simple library to detect the language, tokenize the text and normalize the tokens"
documentation = "https://docs.rs/charabia"
repository = "https://github.com/meilisearch/charabia"
keywords = ["segmenter", "tokenizer", "normalize", "language"]
categories = ["text-processing"]
exclude = ["/dictionaries/txt/"]

[dependencies]
cow-utils = "0.1"
deunicode = "1.1.1"
fst = "0.4"
jieba-rs = { version = "0.6", optional = true }
once_cell = "1.5.2"
slice-group-by = "0.3.0"
unicode-segmentation = "1.6.0"
whatlang = "0.16.1"
<<<<<<< HEAD
lindera = { version = "=0.16.0", features = ["ipadic"], optional = true }
pinyin = { version = "0.9", default-features = false, features = [
  "with_tone",
], optional = true }
wana_kana = { version = "2.1.0", optional = true }
=======
lindera = { version = "=0.17.0", default-features = false, optional = true }
pinyin = { version = "0.9", default-features = false, features = ["with_tone"], optional = true }
>>>>>>> 7ec19205

[features]
default = ["chinese", "hebrew", "japanese", "thai", "korean"]

# allow chinese specialized tokenization
chinese = ["dep:pinyin", "dep:jieba-rs"]

# allow hebrew specialized tokenization
hebrew = []

# allow japanese specialized tokenization
<<<<<<< HEAD
japanese = ["dep:lindera"]
japanese-transliteration = ["dep:wana_kana"]
=======
japanese = ["lindera/ipadic"]

# allow korean specialized tokenization
korean = ["lindera/ko-dic"]
>>>>>>> 7ec19205

# allow thai specialized tokenization
thai = []

[dev-dependencies]
criterion = "0.3"
jemallocator = "0.3.0"

[[bench]]
name = "bench"
harness = false<|MERGE_RESOLUTION|>--- conflicted
+++ resolved
@@ -20,16 +20,9 @@
 slice-group-by = "0.3.0"
 unicode-segmentation = "1.6.0"
 whatlang = "0.16.1"
-<<<<<<< HEAD
-lindera = { version = "=0.16.0", features = ["ipadic"], optional = true }
-pinyin = { version = "0.9", default-features = false, features = [
-  "with_tone",
-], optional = true }
-wana_kana = { version = "2.1.0", optional = true }
-=======
 lindera = { version = "=0.17.0", default-features = false, optional = true }
 pinyin = { version = "0.9", default-features = false, features = ["with_tone"], optional = true }
->>>>>>> 7ec19205
+wana_kana = { version = "2.1.0", optional = true }
 
 [features]
 default = ["chinese", "hebrew", "japanese", "thai", "korean"]
@@ -41,15 +34,11 @@
 hebrew = []
 
 # allow japanese specialized tokenization
-<<<<<<< HEAD
-japanese = ["dep:lindera"]
+japanese = ["lindera/ipadic"]
 japanese-transliteration = ["dep:wana_kana"]
-=======
-japanese = ["lindera/ipadic"]
 
 # allow korean specialized tokenization
 korean = ["lindera/ko-dic"]
->>>>>>> 7ec19205
 
 # allow thai specialized tokenization
 thai = []
