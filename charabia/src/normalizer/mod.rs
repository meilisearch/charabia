--- conflicted
+++ resolved
@@ -79,13 +79,10 @@
         Box::new(NonspacingMarkNormalizer),
         #[cfg(feature = "vietnamese")]
         Box::new(VietnameseNormalizer),
-<<<<<<< HEAD
         #[cfg(feature = "russian")]
         Box::new(RussianNormalizer),
-=======
         #[cfg(feature = "turkish")]
         Box::new(TurkishNormalizer),
->>>>>>> dd260b90
     ]
 });
 
