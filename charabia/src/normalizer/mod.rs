use std::borrow::Cow;

use once_cell::sync::Lazy;

pub use self::arabic::ArabicNormalizer;
#[cfg(feature = "chinese-normalization")]
pub use self::chinese::ChineseNormalizer;
pub use self::classify::{Classifier, ClassifierOption};
pub use self::compatibility_decomposition::CompatibilityDecompositionNormalizer;
pub use self::control_char::ControlCharNormalizer;
#[cfg(feature = "greek")]
use self::greek::GreekNormalizer;
#[cfg(feature = "japanese-transliteration")]
pub use self::japanese::JapaneseNormalizer;
pub use self::lowercase::LowercaseNormalizer;
use self::nonspacing_mark::NonspacingMarkNormalizer;
use self::quote::QuoteNormalizer;
#[cfg(feature = "vietnamese")]
pub use self::vietnamese::VietnameseNormalizer;
use crate::segmenter::SegmentedTokenIter;
use crate::Token;

pub use self::ae_oe_normalizer::AeOeNormalizer;

mod arabic;
#[cfg(feature = "chinese-normalization")]
mod chinese;
mod classify;
mod compatibility_decomposition;
mod control_char;
#[cfg(feature = "greek")]
mod greek;
#[cfg(feature = "japanese-transliteration")]
mod japanese;
mod lowercase;
mod nonspacing_mark;
mod quote;
#[cfg(feature = "vietnamese")]
mod vietnamese;

mod ae_oe_normalizer;

/// List of [`Normalizer`]s used by [`Normalize::normalize`] that are not considered lossy.
pub static NORMALIZERS: Lazy<Vec<Box<dyn Normalizer>>> = Lazy::new(|| {
    vec![
        Box::new(CompatibilityDecompositionNormalizer),
        Box::new(ControlCharNormalizer),
        Box::new(Classifier),
    ]
});

/// List of [`Normalizer`]s used by [`Normalize::normalize`] that are considered lossy.
pub static LOSSY_NORMALIZERS: Lazy<Vec<Box<dyn Normalizer>>> = Lazy::new(|| {
    vec![
        Box::new(LowercaseNormalizer),
        Box::new(QuoteNormalizer),
<<<<<<< HEAD
        Box::new(AeOeNormalizer),
        #[cfg(feature = "chinese")]
=======
        #[cfg(feature = "chinese-normalization")]
>>>>>>> 5a641630
        Box::new(ChineseNormalizer),
        #[cfg(feature = "japanese-transliteration")]
        Box::new(JapaneseNormalizer),
        #[cfg(feature = "greek")]
        Box::new(GreekNormalizer),
        Box::new(ArabicNormalizer),
        Box::new(NonspacingMarkNormalizer),
        #[cfg(feature = "vietnamese")]
        Box::new(VietnameseNormalizer),
    ]
});

pub(crate) const DEFAULT_NORMALIZER_OPTION: NormalizerOption = NormalizerOption {
    create_char_map: false,
    lossy: true,
    classifier: ClassifierOption { stop_words: None, separators: None },
};

/// Iterator over Normalized [`Token`]s.
pub struct NormalizedTokenIter<'o, 'tb> {
    token_iter: SegmentedTokenIter<'o, 'tb>,
    options: &'tb NormalizerOption<'tb>,
}

impl<'o> Iterator for NormalizedTokenIter<'o, '_> {
    type Item = Token<'o>;

    fn next(&mut self) -> Option<Self::Item> {
        Some(self.token_iter.next()?.normalize(self.options))
    }
}

/// Structure for providing options to a normalizer.
#[derive(Debug, Clone, Default)]
pub struct NormalizerOption<'tb> {
    pub create_char_map: bool,
    pub classifier: ClassifierOption<'tb>,
    pub lossy: bool,
}

/// Trait defining a normalizer.
pub trait Normalizer: Sync + Send {
    /// Normalize the provided [`Token`].
    /// Options can be set using the provided [`NormalizerOption`].
    ///
    fn normalize<'o>(&self, token: Token<'o>, options: &NormalizerOption) -> Token<'o>;

    /// Return true if the normalizer can process Token of a specific [`Script`] and [`Language`].
    ///
    /// Some normalizer are specialized for a `Script` or/and a `Language` and shouldn't be called on every `Token`s.
    fn should_normalize(&self, token: &Token) -> bool;
}

// Allow taking &Cow as argument to spare the allocation if it is already borrowed (and thus ~Copy)
#[allow(clippy::ptr_arg)]
fn shrink_cow<'o>(s: &Cow<'o, str>, new_size: usize) -> Cow<'o, str> {
    match s {
        Cow::Borrowed(s) => Cow::Borrowed(&s[..new_size]),
        Cow::Owned(s) => Cow::Owned(s[..new_size].to_string()),
    }
}

pub trait CharNormalizer: Sync + Send {
    fn normalize_char(&self, c: char) -> Option<CharOrStr>;

    fn normalize_cow_str<'o>(&self, s: Cow<'o, str>) -> Cow<'o, str> {
        let mut new: Option<Cow<str>> = None;

        for (i, c) in s.char_indices() {
            new = match self.normalize_char(c) {
                Some(CharOrStr::Char(normalized)) if normalized == c => {
                    new.take().map(|mut new| {
                        new.to_mut().push(normalized);
                        new
                    })
                }
                Some(CharOrStr::Char(normalized)) => {
                    new.take().or_else(|| Some(shrink_cow(&s, i))).map(|mut new| {
                        new.to_mut().push(normalized);
                        new
                    })
                }
                Some(CharOrStr::Str(normalized)) => {
                    new.take().or_else(|| Some(shrink_cow(&s, i))).map(|mut new| {
                        new.to_mut().push_str(&normalized);
                        new
                    })
                }
                None => new.take().or_else(|| Some(shrink_cow(&s, i))),
            }
        }

        new.unwrap_or(s)
    }

    fn normalize_str<'o>(&self, s: &'o str) -> Cow<'o, str> {
        self.normalize_cow_str(Cow::Borrowed(s))
    }

    /// Return true if the normalizer can process Token of a specific [`Script`] and [`Language`].
    ///
    /// Some normalizer are specialized for a `Script` or/and a `Language` and shouldn't be called on every `Token`s.
    fn should_normalize(&self, token: &Token) -> bool;
}

impl<T> Normalizer for T
where
    T: CharNormalizer,
{
    fn normalize<'o>(&self, mut token: Token<'o>, options: &NormalizerOption) -> Token<'o> {
        if options.create_char_map {
            match token.char_map.take() {
                Some(mut char_map) => {
                    let mut lemma = String::new();
                    let mut tail = token.lemma.as_ref();
                    for (_, normalized_len) in char_map.iter_mut() {
                        let (head, t) = tail.split_at(*normalized_len as usize);
                        tail = t;
                        let normalized = self.normalize_str(head);
                        *normalized_len = normalized.len() as u8;
                        lemma.push_str(normalized.as_ref());
                    }

                    token.lemma = Cow::Owned(lemma);
                    token.char_map = Some(char_map);
                }
                None => {
                    let mut buffer = [0; 4];
                    let mut char_map = Vec::new();
                    let mut lemma = String::new();
                    for c in token.lemma().chars() {
                        let char_str = c.encode_utf8(&mut buffer);
                        let normalized = self.normalize_str(char_str);
                        char_map.push((char_str.len() as u8, normalized.len() as u8));
                        lemma.push_str(normalized.as_ref());
                    }

                    token.lemma = Cow::Owned(lemma);
                    token.char_map = Some(char_map);
                }
            }
        } else {
            token.lemma = self.normalize_cow_str(token.lemma);
        }

        token
    }

    fn should_normalize(&self, token: &Token) -> bool {
        CharNormalizer::should_normalize(self, token)
    }
}

pub enum CharOrStr {
    Char(char),
    Str(String),
}

impl From<char> for CharOrStr {
    fn from(c: char) -> Self {
        Self::Char(c)
    }
}

impl From<String> for CharOrStr {
    fn from(s: String) -> Self {
        Self::Str(s)
    }
}

impl<'o, 'tb> SegmentedTokenIter<'o, 'tb> {
    /// Normalize [`Token`]s using all the compatible Normalizers.
    ///
    /// A Latin `Token` would not be normalized the same as a Chinese `Token`.
    pub fn normalize(self, options: &'tb NormalizerOption<'tb>) -> NormalizedTokenIter<'o, 'tb> {
        NormalizedTokenIter { token_iter: self, options }
    }
}

pub trait Normalize {
    type Item;
    fn normalize(self, options: &NormalizerOption) -> Self::Item;
}

impl Normalize for Token<'_> {
    type Item = Self;

    /// Normalize [`Token`] using all the compatible Normalizers.
    ///
    /// A Latin `Token` would not be normalized the same as a Chinese `Token`.
    fn normalize(mut self, options: &NormalizerOption) -> Self::Item {
        for normalizer in NORMALIZERS.iter() {
            if normalizer.should_normalize(&self) {
                self = normalizer.normalize(self, options);
            }
        }

        if options.lossy {
            for normalizer in LOSSY_NORMALIZERS.iter() {
                if normalizer.should_normalize(&self) {
                    self = normalizer.normalize(self, options);
                }
            }
        }

        self
    }
}

impl<'o> Normalize for &'o str {
    type Item = Cow<'o, str>;

    /// Normalize an str.
    fn normalize(self, options: &NormalizerOption) -> Self::Item {
        let mut normalized = Token { lemma: Cow::Borrowed(self), ..Default::default() };
        for normalizer in NORMALIZERS.iter() {
            normalized = normalizer.normalize(normalized, options);
        }

        if options.lossy {
            for normalizer in LOSSY_NORMALIZERS.iter() {
                normalized = normalizer.normalize(normalized, options);
            }
        }

        normalized.lemma
    }
}

#[cfg(test)]
mod test {
    use std::borrow::Cow;

    use crate::normalizer::quote::QuoteNormalizer;
    use crate::normalizer::{
        CompatibilityDecompositionNormalizer, LowercaseNormalizer, Normalizer,
    };
    use crate::Token;

    macro_rules! test_normalizer {
        ($normalizer:expr, $tokens:expr, $normalizer_result:expr, $global_result:expr) => {
            use super::*;
            use crate::{Token, Normalize, StaticToken};
            use fst::Set;

            const TEST_NORMALIZER_OPTIONS: NormalizerOption = NormalizerOption {
                create_char_map: true,
                lossy: true,
                classifier: crate::normalizer::ClassifierOption { stop_words: None, separators: None },
            };

            #[test]
            fn normalizer_normalize() {
                let normalized_tokens: Vec<_> = $tokens
                    .into_iter()
                    .map(|token| if Normalizer::should_normalize(&$normalizer, &token) {
                        $normalizer.normalize(token, &TEST_NORMALIZER_OPTIONS)
                    } else {
                        token
                    })
                    .collect();
                assert_eq!(
                    &normalized_tokens[..],
                    $normalizer_result,
                    r#"
Normalizer {} didn't normalize tokens as expected.

help: The `normalizer_result` provided to `test_normalizer!` does not corresponds to the output of the tested normalizer,
it's probably due to a bug in the normalizer or a mistake in the provided normalized tokens.
"#,
                    stringify!($normalizer)
                );
            }

            #[test]
            fn global_normalize() {
                let normalized_tokens: Vec<_> = $tokens.into_iter().map(|t| t.normalize(&TEST_NORMALIZER_OPTIONS)).collect();
                assert_eq!(
                    &normalized_tokens[..],
                    $global_result,
                    r#"
Global normalization pipeline didn't normalize tokens as expected.

help: The `global_result` provided to `test_normalizer!` does not corresponds to the output of the normalizer pipeline, it's probably because the normalizer is missing from `NORMALIZERS` list or because an other normalizer has alterated the token.
Check if the `NORMALIZERS` list in `charabia/src/normalizer/mod.rs` contains the tested Normalizer.
Make sure that normalized tokens are valid or change the trigger condition of the noisy normalizers by updating `should_normalize`.
"#
                );
            }

            #[quickcheck]
            fn normalizer_not_panic_for_random_option(token: StaticToken, create_char_map: bool, lossy: bool, mut stop_words: Vec<String>, separators: Vec<String>, original_lengths_arg: usize) {
                stop_words.sort();
                let stop_words = Set::from_iter(stop_words.iter()).unwrap();
                let stop_words = Set::new(stop_words.as_fst().as_bytes()).unwrap();
                let separators: Vec<&str> = separators.iter().map(|s| s.as_str()).collect();
                let normalizer_option = NormalizerOption {
                    create_char_map,
                    lossy,
                    classifier:  crate::normalizer::ClassifierOption {
                        stop_words: Some(stop_words),
                        separators: Some(separators.as_slice()),
                    }
                };

                let normalized_token = token.normalize(&normalizer_option);
                let _ = normalized_token.original_lengths(original_lengths_arg);
            }
        };
    }
    pub(crate) use test_normalizer;

    #[test]
    fn split_at() {
        fn display_token<N>(token: &Token) {
            println!("{} with {}", token.lemma(), std::any::type_name::<N>());
            if let Some(char_map) = token.char_map.as_ref() {
                let mut s = &token.lemma[..];
                for (start, len) in char_map {
                    match s.get((*len as usize)..) {
                        Some(n) => {
                            println!("{} - {:?}", &s[..(*len as usize)], (start, len));
                            s = n;
                        }
                        None => println!("⚠ - {:?}", (start, len)),
                    }
                }
            }
        }

        let options = crate::normalizer::NormalizerOption {
            create_char_map: true,
            lossy: true,
            ..Default::default()
        };

        let string = "0÷IÖꞪz";
        let mut normalized = Token { lemma: Cow::Borrowed(string), ..Default::default() };
        display_token::<()>(&normalized);
        normalized = CompatibilityDecompositionNormalizer.normalize(normalized, &options);
        display_token::<CompatibilityDecompositionNormalizer>(&normalized);
        normalized = LowercaseNormalizer.normalize(normalized, &options);
        display_token::<LowercaseNormalizer>(&normalized);
        normalized = QuoteNormalizer.normalize(normalized, &options);
        display_token::<QuoteNormalizer>(&normalized);
        let _ = normalized;
    }
}<|MERGE_RESOLUTION|>--- conflicted
+++ resolved
@@ -54,12 +54,8 @@
     vec![
         Box::new(LowercaseNormalizer),
         Box::new(QuoteNormalizer),
-<<<<<<< HEAD
         Box::new(AeOeNormalizer),
-        #[cfg(feature = "chinese")]
-=======
         #[cfg(feature = "chinese-normalization")]
->>>>>>> 5a641630
         Box::new(ChineseNormalizer),
         #[cfg(feature = "japanese-transliteration")]
         Box::new(JapaneseNormalizer),
